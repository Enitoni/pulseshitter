--- conflicted
+++ resolved
@@ -1,19 +1,10 @@
 use std::{
-<<<<<<< HEAD
     sync::{Arc, Mutex},
-=======
-    env,
-    io::Stdin,
-    sync::{mpsc, Arc},
->>>>>>> def165c2
     thread,
 };
 
 use audio::spawn_audio_thread;
-use audio::{
-    pulse::{Source},
-    AudioContext,
-};
+use audio::{pulse::Source, AudioContext};
 use crossbeam::channel::{unbounded, Receiver, Sender};
 use dickcord::{Discord, DiscordContext};
 use interface::{dashboard::DashboardView, run_ui, setup::SetupView, View};
@@ -29,15 +20,8 @@
 pub struct App {
     config: Arc<Mutex<Option<Config>>>,
 
-<<<<<<< HEAD
     audio: Arc<AudioSystem>,
     discord: Discord,
-=======
-async fn main() {
-    setup_logger();
-
-    let pulse = pulse::PulseAudio::new();
->>>>>>> def165c2
 
     pub current_view: Mutex<View>,
     pub action_sender: Sender<Action>,
@@ -155,7 +139,6 @@
 fn main() {
     let app = Arc::new(App::new());
 
-<<<<<<< HEAD
     thread::Builder::new()
         .name("action-polling".to_string())
         .spawn({
@@ -171,31 +154,4 @@
         .unwrap();
 
     run_ui(app).unwrap();
-=======
-        self.read_line(&mut result).expect("Read line correctly");
-        result
-    }
-}
-
-fn setup_logger() -> Result<(), fern::InitError> {
-    if env::var("ENABLE_LOGGING").is_err() {
-        return Ok(());
-    };
-
-    fern::Dispatch::new()
-        .format(|out, message, record| {
-            out.finish(format_args!(
-                "[{} {}] {}",
-                record.level(),
-                record.target(),
-                message
-            ))
-        })
-        .level(log::LevelFilter::Debug)
-        .chain(std::io::stdout())
-        .chain(fern::log_file("output.log")?)
-        .apply()?;
-
-    Ok(())
->>>>>>> def165c2
 }